--- conflicted
+++ resolved
@@ -43,28 +43,6 @@
     "<h2 style='text-align: center; margin-top: 20px;'>📊 Dashboard</h2>",
     unsafe_allow_html=True
     )
-    # Header with logos for Dashboard
-    # dashboard_header_col1, dashboard_header_col2, dashboard_header_col3 = st.columns([1, 3, 1])
-    
-<<<<<<< HEAD
-    # with dashboard_header_col1:
-    #     if os.path.exists("logos/childlogo.jpg"):
-    #         st.image("logos/childlogo.jpg", width=90)
-    #     else:
-    #         st.empty()
-    
-    # with dashboard_header_col2:
-    #     st.markdown("<h2 style='text-align: center; margin-top: 20px;'>📊 Dashboard</h2>", unsafe_allow_html=True)
-    
-    # with dashboard_header_col3:
-    #     if os.path.exists("logos/tigerlogo.jpg"):
-    #         st.image("logos/tigerlogo.jpg", width=90)
-    #     else:
-    #         st.empty()
-    
-    st.markdown("---")  # Add separator line
-=======
->>>>>>> 7a573aa3
     
     # Load data
     df = load_tasks()
